--- conflicted
+++ resolved
@@ -41,15 +41,10 @@
 
 ## v0.17.0-beta.1+oryOS.12
 
-<<<<<<< HEAD
 ORY Oathkeeper now watches configuration files and access rules repositories on
 the local disk for changes. This does currently not work for remote sources
 (http/https). Additionally, access rules can now be written in YAML (expected
 file extensions are `yaml` and `yml`).
-=======
-ORY Oathkeeper now watches configuration files and access rules repositories on the local disk for changes. This does currently
-not work for remote sources (http/https). Additionally, access rules can now be written in YAML (expected file extensions are `yaml` and `yml`).
->>>>>>> f727efe4
 
 ## v0.16.0-beta.1+oryOS.12
 
@@ -65,7 +60,7 @@
    API).
 1. ORY Oathkeeper can now be configured from a file and configuration keys where
    updated. Where appropriate, environment variables from previous versions
-   still work. Please check out [./docs/config.yml](docs/.oathkeeper.yaml) for a
+   still work. Please check out [www.ory.sh/docs/oathkeeper/configuration](https://www.ory.sh/docs/oathkeeper/configuration) for a
    fully annotated configuration file as several environment variables changed,
    for example (not exclusive): `HTTPS_TLS_CERT_PATH`, `HTTPS_TLS_KEY_PATH`,
    `HTTPS_TLS_CERT`, `HTTPS_TLS_KEY`.
